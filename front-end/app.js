const i18n = {
      en: {
        welcome: {
          title: "Activate your inj Pass",
          subtitle: "Your exclusive digital identity",
          badge: "AdventureX 2025 Special Edition",
          feature1: "1s to get on-chain identity",
          feature2: "Exclusive unique .inj domain",
          feature3: "Passwordless secure login",
          createButton: "Start Creating"
        },
        nfc: {
          scanning: "Scanning...",
          instruction: "Please bring your AdventureX card close to your phone",
          status: "Scanning...",
          skip: "Skip scan"
        },
        wallet: {
          selectTitle: "Select Wallet Connection",
          selectSubtitle: "Please select a wallet to continue, or skip to scan NFC",
          adventure25: "Adventure 25'",
          metamask: "MetaMask",
          tokenpocket: "Token Pocket",
          continue: "Continue",
          skip: "Skip, scan NFC",
          copyAddress: "Copy Address",
          viewOnInjScan: "View on InjScan",
          disconnect: "Disconnect"
        },
        scanning: {
          ready: "Ready to scan...",
          prompt: "Please bring the NFC item close to your phone...",
          captured: "Identity core captured!",
          failed: "Scan failed, please try again."
        },
        mint: {
          title: "Create your .inj domain",
          subtitle: "This will be your unique identity on Injective.",
          placeholder: "e.g. Vincent",
          check: "Check availability",
          checking: "Checking...",
          available: "Great! {domain}.inj is available.",
          taken: "Sorry, {domain}.inj is already taken.",
          mint: "Mint & activate",
          generating: "Generating secure wallet...",
          minting: "Minting your Injective identity...",
          done: "Done!"
        },
        dashboard: {
          totalAssets: "资产",
          collection: "收藏品"
        },
        tab: {
          pass: "Pass",
          ecosystem: "Ecosystem",
          activity: "Activity",
          settings: "Settings"
        }
      },
      zh: {
        welcome: {
          title: "激活您的inj通行证",
          subtitle: "你的专属数字身份",
          badge: "AdventureX 2025 特别款",
          feature1: "1秒获取链上身份",
          feature2: "专属唯一.inj域名",
          feature3: "无密码安全登录",
          createButton: "开始创建"
        },
        nfc: {
          scanning: "正在扫描",
          instruction: "请将您的AdventureX卡片靠近手机",
          status: "正在扫描...",
          skip: "跳过扫描"
        },
        wallet: {
          selectTitle: "选择钱包连接",
          selectSubtitle: "请选择一个钱包继续，或跳过直接扫描 NFC",
          adventure25: "Adventure 25'",
          metamask: "MetaMask",
          tokenpocket: "Token Pocket",
          continue: "继续",
          skip: "跳过，直接扫描 NFC",
          copyAddress: "复制地址",
          viewOnInjScan: "在 InjScan 查看",
          disconnect: "断开连接"
        },
        scanning: {
          ready: "准备扫描...",
          prompt: "请将 NFC 物品靠近手机...",
          captured: "身份核心已捕获！",
          failed: "扫描失败，请重试。"
        },
        mint: {
          title: "创建您的 .inj 域名",
          subtitle: "这将成为您在 Injective 上的唯一身份。",
          placeholder: "例如: Vincent",
          check: "检查可用性",
          checking: "检查中...",
          available: "太棒了！{domain}.inj 可用。",
          taken: "抱歉，{domain}.inj 已被占用。",
          mint: "铸造并激活",
          generating: "正在生成安全钱包...",
          minting: "正在铸造您的Injective身份...",
          done: "完成！"
        },
        dashboard: {
          totalAssets: "资产",
          collection: "收藏品"
        },
        tab: {
          pass: "通行证",
          ecosystem: "生态",
          activity: "活动",
          settings: "设置"
        }
      }
    };

    let currentLang = localStorage.getItem('lang') || 'zh';
    const langToggleBtn = document.getElementById('lang-toggle-btn');

    function t(path) {
      const parts = path.split('.');
      let obj = i18n[currentLang];
      for (const p of parts) {
        if (obj && p in obj) {
          obj = obj[p];
        } else {
          return path; // fallback: key itself
        }
      }
      return obj;
    }

    function tf(path, params = {}) {
      let str = t(path);
      for (const key in params) {
        str = str.replace(new RegExp(`{${key}}`, 'g'), params[key]);
      }
      return str;
    }

    function applyI18n() {
      document.querySelectorAll('[data-i18n]').forEach(el => {
        const key = el.getAttribute('data-i18n');
        const val = t(key);
        if (typeof val === 'string') el.textContent = val;
      });
      document.querySelectorAll('[data-i18n-placeholder]').forEach(el => {
        const key = el.getAttribute('data-i18n-placeholder');
        const val = t(key);
        if (typeof val === 'string') el.placeholder = val;
      });
      document.documentElement.lang = currentLang;
      langToggleBtn.textContent = currentLang === 'en' ? '中' : 'EN';
    }

    /* ------------------ App State & DOM ------------------ */
    let appState = {
      currentScreen: 'welcome-wallet-screen',
      nfcUid: null,
      userData: null,
      wallet: null,
      navigationHistory: ['welcome-wallet-screen'],
    };

    langToggleBtn.addEventListener('click', () => {
      currentLang = currentLang === 'en' ? 'zh' : 'en';
      localStorage.setItem('lang', currentLang);
      applyI18n();
      // also update dynamic texts if needed
      if (appState.currentScreen === 'scanning-screen') {
        scanningStatusEl.textContent = t('scanning.ready');
      }
      checkDomainBtn.textContent = t('mint.check');
    });

    // Initialize language button text
    langToggleBtn.textContent = currentLang === 'en' ? '中' : 'EN';

    /* ------------------ Mock API ------------------ */
    /* --- Device Detection & Passkey Functions --- */

    // 检测是否为iOS设备
    function isIOS() {
      return /iPad|iPhone|iPod/.test(navigator.userAgent) ||
        (navigator.platform === 'MacIntel' && navigator.maxTouchPoints > 1);
    }

    // 检测是否为Android设备
    function isAndroid() {
      return /Android/.test(navigator.userAgent);
    }

    // Android设备优化
    function applyAndroidOptimizations() {
      if (isAndroid()) {
        // 添加Android特定的CSS类
        document.body.classList.add('android-device');
        
        // 优化动画性能
        const style = document.createElement('style');
        style.textContent = `
          .android-device * {
            -webkit-transform: translateZ(0);
            transform: translateZ(0);
            -webkit-backface-visibility: hidden;
            backface-visibility: hidden;
          }
          
          .android-device .nfc-scan-container,
          .android-device .ecosystem-card,
          .android-device .activity-item,
          .android-device .settings-item {
            will-change: transform, opacity;
          }
          
          .android-device .animated-background {
            -webkit-transform: translateZ(0);
            transform: translateZ(0);
          }
          
          .android-device .screen {
            opacity: 1 !important;
            transform: none !important;
            -webkit-transform: none !important;
          }
          
          .android-device .screen.active {
            opacity: 1 !important;
            transform: none !important;
            -webkit-transform: none !important;
          }
        `;
        document.head.appendChild(style);
      }
    }

    // 预加载屏幕内容以减少闪烁
    function preloadScreenContent(screenId) {
      const screen = document.getElementById(screenId);
      if (screen && isAndroid()) {
        // 强制重绘以减少闪烁
        screen.style.opacity = '0.99';
        setTimeout(() => {
          screen.style.opacity = '1';
        }, 10);
      }
    }

    // 滚动到页面底部
    function scrollToBottom() {
      setTimeout(() => {
        window.scrollTo({
          top: document.body.scrollHeight,
          behavior: 'smooth'
        });
      }, 200);
    }

    // 检测是否支持Passkey
    function isPasskeySupported() {
      return window.PublicKeyCredential &&
        PublicKeyCredential.isUserVerifyingPlatformAuthenticatorAvailable &&
        PublicKeyCredential.isConditionalMediationAvailable;
    }

    // 获取Relying Party ID
    function getRpId() {
      const host = window.location.host;
      // 如果是 localhost 或 IP 地址，返回 localhost
      if (host.startsWith("localhost") || host.includes("127.0.0.1") || host.includes("192.168.") || host.includes("10.")) {
        return "localhost";
      }
      // 如果是 IP 地址 (简单判断)
      if (/^\d{1,3}\.\d{1,3}\.\d{1,3}\.\d{1,3}(:\d+)?$/.test(host)) {
        return "localhost";
      }
      // 其他情况返回实际域名
      return host;
    }

    // 创建Passkey
    async function createPasskey(username) {
      try {
        // 检查是否支持Passkey
        if (!window.PublicKeyCredential) {
          return { success: false, error: '浏览器不支持Passkey' };
        }

        // 检查是否支持平台认证器
        const isAvailable = await PublicKeyCredential.isUserVerifyingPlatformAuthenticatorAvailable();
        if (!isAvailable) {
          return { success: false, error: '设备不支持Passkey' };
        }

        const rpId = getRpId();
        console.log('Using RP ID:', rpId);

        const publicKey = {
          challenge: new TextEncoder().encode(crypto.randomUUID()),
          rp: {
            id: rpId,
            name: "Injective Pass",
          },
          timeout: 60_000,
          user: {
            id: new TextEncoder().encode(crypto.randomUUID()),
            name: username,
            displayName: username,
          },
          pubKeyCredParams: [{ type: "public-key", alg: -7 }],
          authenticatorSelection: {
            authenticatorAttachment: "platform",
            userVerification: "required"
          }
        };

        console.log('Creating passkey with options:', publicKey);

        const pubKeyCredential = await navigator.credentials.create({ publicKey });
        const { id } = pubKeyCredential;
        const pubKey = pubKeyCredential.response.getPublicKey();

        // 存储公钥
        storePublicKey(id, pubKey);

        // 存储用户名映射
        const publicKeyMap = localStorage.getItem('publicKeyMap') ?
          JSON.parse(localStorage.getItem('publicKeyMap')) : {};
        localStorage.setItem('publicKeyMap', JSON.stringify({
          ...publicKeyMap,
          [id]: username
        }));

        console.log('Passkey created successfully:', { id, username });
        return { success: true, keyId: id, username };
      } catch (error) {
        console.error('Passkey creation failed:', error);

        // 提供更友好的错误信息
        let errorMessage = error.message;
        if (error.name === 'InvalidStateError') {
          errorMessage = 'Passkey已存在，请使用现有Passkey登录';
        } else if (error.name === 'NotAllowedError') {
          errorMessage = '用户取消了Passkey创建';
        } else if (error.name === 'SecurityError') {
          errorMessage = '安全错误，请确保使用HTTPS或localhost';
        } else if (error.message.includes('invalid domain')) {
          errorMessage = '域名无效，请确保使用有效的域名或localhost';
        }

        return { success: false, error: errorMessage };
      }
    }

    // 获取Passkey签名
    async function getPasskeySignature() {
      try {
        const publicKey = {
          challenge: new TextEncoder().encode("Login to Injective Pass"),
          rpId: getRpId(),
          timeout: 60_000,
        };

        const pubKeyCredential = await navigator.credentials.get({
          publicKey,
          mediation: "optional",
        });

        const { id } = pubKeyCredential;
        const { authenticatorData, clientDataJSON, signature, userHandle } = pubKeyCredential.response;
        const { challenge, origin } = JSON.parse(formatArrayBuf(clientDataJSON));

        // 获取用户名
        const publicKeyMap = localStorage.getItem('publicKeyMap') ?
          JSON.parse(localStorage.getItem('publicKeyMap')) : {};
        const username = publicKeyMap[id] || 'Unknown User';

        return {
          success: true,
          keyId: id,
          username,
          challenge,
          signature: Array.from(new Uint8Array(signature)),
          authenticatorData: Array.from(new Uint8Array(authenticatorData))
        };
      } catch (error) {
        console.error('Passkey authentication failed:', error);
        return { success: false, error: error.message };
      }
    }

    // 辅助函数
    function formatArrayBuf(buffer, encoding = "utf-8") {
      const decoder = new TextDecoder(encoding);
      return decoder.decode(buffer);
    }

    function storePublicKey(keyId, arrayBuffer) {
      const uint8Array = new Uint8Array(arrayBuffer);
      const base64String = btoa(String.fromCharCode.apply(null, uint8Array));
      localStorage.setItem(keyId, base64String);
    }

    function retrievePublicKey(keyId) {
      const base64String = localStorage.getItem(keyId);
      if (!base64String) return null;
      const uint8Array = new Uint8Array(
        atob(base64String).split("").map(char => char.charCodeAt(0))
      );
      return uint8Array.buffer;
    }

    // 处理创建Pass的主要逻辑
    async function handleCreatePass() {
      if (isIOS() && isPasskeySupported()) {
        // iOS设备：直接调用Passkey
        await handleIOSPasskey();
      } else if (isAndroid()) {
        // Android设备：显示NFC扫描界面
        navigateTo('nfc-scan-screen');
      } else {
        // 其他设备：显示钱包选择界面
        navigateTo('wallet-screen');
      }
    }

    // iOS Passkey处理
    async function handleIOSPasskey() {
      try {
        // 检查是否已有Passkey
        const publicKeyMap = localStorage.getItem('publicKeyMap') ?
          JSON.parse(localStorage.getItem('publicKeyMap')) : {};

        if (Object.keys(publicKeyMap).length > 0) {
          // 已有Passkey，直接登录
          const result = await getPasskeySignature();
          if (result.success) {
            console.log('Passkey登录成功:', result.username);
            // 直接跳转到域名创建页面
            navigateTo('minting-screen');
          } else {
            console.error('Passkey登录失败:', result.error);
            // 如果登录失败，可能是Passkey被删除，跳转到创建页面
            navigateTo('passkey-create-screen');
          }
        } else {
          // 没有Passkey，跳转到创建页面
          navigateTo('passkey-create-screen');
        }
      } catch (error) {
        console.error('Passkey处理失败:', error);
        // 出错时跳转到创建页面
        navigateTo('passkey-create-screen');
      }
    }

    // 处理Passkey创建
    async function handleCreatePasskey() {
      const username = document.getElementById('passkey-username').value.trim();
      const statusEl = document.getElementById('passkey-status');
      const createBtn = document.querySelector('.passkey-create-btn');

      if (!username) {
        showPasskeyStatus('请输入用户名', 'error');
        return;
      }

      if (username.length < 2) {
        showPasskeyStatus('用户名至少需要2个字符', 'error');
        return;
      }

      try {
        // 禁用按钮
        createBtn.disabled = true;
        createBtn.innerHTML = '<span>创建中...</span>';

        // 创建Passkey
        const result = await createPasskey(username);

        if (result.success) {
          showPasskeyStatus('Passkey创建成功！正在跳转...', 'success');
          console.log('Passkey创建成功:', result.username);

          // 延迟跳转
          setTimeout(() => {
            navigateTo('minting-screen');
          }, 1500);
        } else {
          showPasskeyStatus('Passkey创建失败: ' + result.error, 'error');
          createBtn.disabled = false;
          createBtn.innerHTML = '<span>创建云托管通行证</span>';
        }
      } catch (error) {
        console.error('Passkey创建失败:', error);
        showPasskeyStatus('Passkey创建失败，请重试', 'error');
        createBtn.disabled = false;
        createBtn.innerHTML = '<span>创建云托管通行证</span>';
      }
    }

    // 显示Passkey状态
    function showPasskeyStatus(message, type) {
      const statusEl = document.getElementById('passkey-status');
      statusEl.textContent = message;
      statusEl.className = `passkey-status ${type}`;
    }

    // 真实的NFC扫描功能
    async function startNFCScan() {
      const statusText = document.getElementById('nfc-status-text');

      try {
        // 检查是否支持Web NFC API
        if (!('NDEFReader' in window)) {
          statusText.textContent = '您的浏览器不支持NFC功能';
          console.warn('Web NFC API not supported');
          return;
        }

        statusText.textContent = '正在初始化NFC...';

        // 创建NDEF读取器
        const ndef = new NDEFReader();

        // 监听NFC标签读取事件
        ndef.addEventListener('reading', (event) => {
          console.log('NFC tag detected:', event);

          // 获取UID
          const uid = event.serialNumber;
          appState.nfcUid = uid;

          statusText.textContent = '扫描成功！正在处理...';

          // 延迟跳转到域名创建页面
          setTimeout(() => {
            navigateTo('minting-screen');
          }, 1500);
        });

        // 监听读取错误
        ndef.addEventListener('readingerror', (error) => {
          console.error('NFC reading error:', error);
          statusText.textContent = '读取失败，请重试';
        });

        // 开始扫描
        await ndef.scan();
        statusText.textContent = '请将NFC卡片靠近手机...';

      } catch (error) {
        console.error('NFC扫描失败:', error);

        // 提供更友好的错误信息
        if (error.name === 'NotAllowedError') {
          statusText.textContent = '需要NFC权限，请允许访问';
        } else if (error.name === 'NotSupportedError') {
          statusText.textContent = '设备不支持NFC功能';
        } else if (error.name === 'NotReadableError') {
          statusText.textContent = '无法读取NFC卡片';
        } else {
          statusText.textContent = '扫描失败，请重试';
        }
      }
    }

    // 兼容性NFC扫描函数（用于不支持Web NFC API的浏览器）
    async function handleNFCScan() {
      const statusText = document.getElementById('nfc-status-text');

      try {
        statusText.textContent = '正在扫描...';

        // 模拟NFC扫描过程
        await new Promise(resolve => setTimeout(resolve, 2000));

        // 模拟扫描成功
        statusText.textContent = '扫描成功！正在处理...';
        await new Promise(resolve => setTimeout(resolve, 1000));

        // 跳转到域名创建页面
        navigateTo('minting-screen');

      } catch (error) {
        console.error('NFC扫描失败:', error);
        statusText.textContent = '扫描失败，请重试';
      }
    }
<<<<<<< HEAD
}

// 配置后端 API 基础 URL - 动态适应不同环境
const API_BASE_URL = (() => {
    const currentHost = window.location.hostname;
    const currentPort = window.location.port;
    const currentProtocol = window.location.protocol;

    // 如果是 localhost 或 127.0.0.1，使用本地配置
    if (currentHost === 'localhost' || currentHost === '127.0.0.1') {
        return 'http://localhost:8080';
    }

    // 如果是服务器环境，使用相同主机的8080端口
    return `${currentProtocol}//${currentHost}:8080`;
})();

// 真正的 API 客户端
const apiClient = {
    // API 连接检测
    checkApiConnection: async () => {
        try {
            console.log(`Checking API connection: ${API_BASE_URL}/api/health`);
            const response = await fetch(`${API_BASE_URL}/api/health`, {
                method: 'GET',
                timeout: 5000
            });
            const isConnected = response.ok;
            console.log(`API connection status: ${isConnected ? 'Connected' : 'Failed'}`);
            return isConnected;
        } catch (error) {
            console.warn('API connection check failed:', error);
            return false;
        }
    },
=======

    // 生成随机EVM地址
    function generateRandomAddress() {
      const chars = '0123456789abcdef';
      let address = '0x';
      for (let i = 0; i < 40; i++) {
        address += chars[Math.floor(Math.random() * chars.length)];
      }
      return address;
    }
>>>>>>> fd6eed09

    // 生成随机私钥
    function generateRandomPrivateKey() {
      const chars = '0123456789abcdef';
      let privateKey = '0x';
      for (let i = 0; i < 64; i++) {
        privateKey += chars[Math.floor(Math.random() * chars.length)];
      }
      return privateKey;
    }

    // 生成随机用户数据
    function generateRandomUserData() {
      const publicKey = generateRandomAddress();
      const privateKey = generateRandomPrivateKey();
      
      return {
        wallet: {
          publicKey: publicKey,
          privateKey: privateKey
        },
        nft: {
          name: '', // 域名将由用户输入决定，这里先留空
          imageUrl: '', // 图片URL也将在铸造时设置
        }
      };
    }

    const mockApi = {
      readNfcUid: async () => {
        // 如果已经有NFC UID，直接返回
        if (appState.nfcUid) {
<<<<<<< HEAD
            return appState.nfcUid;
        }

        return new Promise(async (resolve, reject) => {
            try {
                // 检查是否支持Web NFC API
                if (!('NDEFReader' in window)) {
                    reject(new Error('您的浏览器不支持NFC功能，请使用支持Web NFC的浏览器（如Chrome on Android）'));
                    return;
                }

                console.log('Starting NFC scan...');

                // 创建NDEF读取器
                const ndef = new NDEFReader();

                // 设置超时
                const timeout = setTimeout(() => {
                    reject(new Error('NFC扫描超时，请确保NFC卡片靠近设备并重试'));
                }, 15000); // 15秒超时

                // 监听NFC标签读取事件
                ndef.addEventListener('reading', (event) => {
                    clearTimeout(timeout);
                    console.log('NFC tag detected:', event);

                    // 获取UID (使用serialNumber)
                    const uid = event.serialNumber || `nfc:${Date.now()}`;
                    appState.nfcUid = uid;

                    console.log('NFC UID read:', uid);
                    resolve(uid);
                });

                // 监听读取错误
                ndef.addEventListener('readingerror', (error) => {
                    clearTimeout(timeout);
                    console.error('NFC reading error:', error);
                    reject(new Error('NFC读取失败，请检查NFC卡片是否正常并重试'));
                });

                // 开始扫描
                await ndef.scan();
                console.log('NFC scan started, waiting for tag...');

            } catch (error) {
                console.error('NFC scan failed:', error);

                // 提供具体的错误信息
                if (error.name === 'NotAllowedError') {
                    reject(new Error('需要NFC权限，请在浏览器中允许NFC访问'));
                } else if (error.name === 'NotSupportedError') {
                    reject(new Error('您的设备不支持NFC功能'));
                } else if (error.name === 'NotReadableError') {
                    reject(new Error('无法读取NFC卡片，请重试'));
                } else {
                    reject(new Error('NFC扫描失败：' + error.message));
                }
            }
        });
    },

    // 根据 UID 获取钱包信息
    getWalletByUID: async (uid) => {
        try {
            const response = await fetch(`${API_BASE_URL}/api/nfc/wallet/${encodeURIComponent(uid)}`);

            if (!response.ok) {
                if (response.status === 404) {
                    return null; // 钱包不存在
                }
                throw new Error(`HTTP error! status: ${response.status}`);
            }

            return await response.json();
        } catch (error) {
            console.error('Get wallet by UID failed:', error);
            throw error;
        }
    },

    // 生成钱包（通过注册NFC实现）
    generateWallet: async (uid) => {
        try {
            console.log('Generating wallet for UID:', uid);
            console.log('Using API URL:', API_BASE_URL);

            // 首先检查API连接
            const apiConnected = await apiClient.checkApiConnection();
            if (!apiConnected) {
                console.warn('API server not available, falling back to mock data');
                // 回退到模拟数据
                return {
                    publicKey: 'inj1' + Math.random().toString(36).substr(2, 38),
                    privateKey: 'hidden_for_security'
                };
            }

            const result = await apiClient.registerNFC(uid);
            return {
                publicKey: result.address,
                privateKey: 'hidden_for_security' // 出于安全考虑不返回私钥
            };
        } catch (error) {
            console.error('Generate wallet failed:', error);
            console.log('Falling back to mock data');
            // 回退到模拟数据
            return {
                publicKey: 'inj1' + Math.random().toString(36).substr(2, 38),
                privateKey: 'hidden_for_security',
            };
        }
    },

    // 检查域名可用性
    checkDomainAvailability: async (domain) => {
        try {
            console.log('Checking domain availability:', domain);

            // 首先检查API连接
            const apiConnected = await apiClient.checkApiConnection();
            if (!apiConnected) {
                console.warn('API server not available, using mock response');
                return Math.random() > 0.2; // 80%的概率可用
            }

            const response = await fetch(`${API_BASE_URL}/api/nfc/domain/check?domain=${encodeURIComponent(domain)}`);

            if (!response.ok) {
                throw new Error(`HTTP error! status: ${response.status}`);
            }

            const result = await response.json();
            console.log('Domain availability result:', result);
            return result.available;
        } catch (error) {
            console.error('Domain availability check failed:', error);
            // 如果 API 调用失败，返回随机结果作为回退
            return Math.random() > 0.2;
        }
    },

    // 创建域名并铸造NFT
    mintNft: async (domain, uid, address) => {
        try {
            // 使用真实 API 创建域名
            const result = await apiClient.createDomain(uid, domain);
            if (result.success) {
                return {
                    name: `${domain}.Inj`,
                    imageUrl: `https://placehold.co/400x600/FFFFFF/1F2937?text=${domain}.Inj`,
                };
            }
        } catch (error) {
            console.warn('Real API failed, using mock data:', error);
=======
          return appState.nfcUid;
>>>>>>> fd6eed09
        }

        // 否则返回模拟的UID
        return new Promise(resolve =>
          setTimeout(() => resolve(`04:f3:a1:8a:b2:5d:80:${Math.random().toString(16).substr(2, 8)}`), 1500)
        );
      },
      generateWallet: () => ({
        publicKey: generateRandomAddress(), // 现在生成EVM地址
        privateKey: generateRandomPrivateKey(),
      }),
      checkDomainAvailability: async (domain) => {
        await new Promise(resolve => setTimeout(resolve, 500));
        return Math.random() > 0.2;
      },
      mintNft: async (domain, uid, address) => {
        await new Promise(resolve => setTimeout(resolve, 3000));
        return {
          name: `${domain}.inj`,
          imageUrl: `https://placehold.co/400x600/FFFFFF/1F2937?text=${domain}.inj`,
        };
      },
      getBalances: async (address) => ({
        inj: '0.0000',
        usdt: '0.00',
      }),
    };

    /* ------------------ App State & DOM ------------------ */
    const screens = document.querySelectorAll('.screen');
    const tabBar = document.getElementById('tab-bar');

    // Browser history management
    function updateBrowserHistory(screenId) {
      const url = new URL(window.location);
      url.searchParams.set('screen', screenId);
      window.history.pushState({ screen: screenId }, '', url);
    }

    function updatePoweredByVisibility(screenId) {
      // Hide powered-by for ecosystem, activity, settings screens
      const hideScreens = ['ecosystem-screen', 'activity-screen', 'settings-screen'];
      document.querySelectorAll('.powered-by-container').forEach(el => {
        // Find the closest parent .screen
        let parentScreen = el.closest('.screen');
        if (parentScreen && hideScreens.includes(parentScreen.id) && screenId === parentScreen.id) {
          el.style.display = 'none';
        } else if (parentScreen && hideScreens.includes(parentScreen.id)) {
          el.style.display = 'none';
        } else if (parentScreen && screenId === parentScreen.id) {
          el.style.display = 'flex';
        } else {
          el.style.display = '';
        }
      });
    }

    function navigateTo(screenId) {
      // Add to navigation history
      if (screenId !== appState.currentScreen) {
        appState.navigationHistory.push(screenId);
      }

      appState.currentScreen = screenId;
      screens.forEach(screen => {
        screen.classList.toggle('active', screen.id === screenId);
      });

      // 显示底部导航栏的条件：dashboard、ecosystem、activity、settings
      const showTabBarScreens = ['dashboard-screen', 'ecosystem-screen', 'activity-screen', 'settings-screen'];
      tabBar.style.display = showTabBarScreens.includes(screenId) ? 'block' : 'none';

      // Update powered-by visibility
      updatePoweredByVisibility(screenId);

      // Update browser history
      updateBrowserHistory(screenId);

      // Handle screen-specific logic
      if (screenId === 'nfc-scan-screen') {
        setTimeout(() => {
          const container = document.querySelector('.nfc-scan-container');
          container.classList.add('active');
          startNFCScan();
        }, 100);
      } else if (screenId === 'welcome-wallet-screen') {
        // Start auto flip animation when welcome screen is shown
        setTimeout(() => {
          startWelcomeScreenAnimation();
          // 自动滚动到页面底部
          scrollToBottom();
        }, 100);
      } else if (screenId === 'dashboard-screen') {
        // Start auto flip animation when dashboard screen is shown
        setTimeout(() => {
          startDashboardCardAnimation();
        }, 100);
      } else if (['ecosystem-screen', 'activity-screen', 'settings-screen'].includes(screenId)) {
        // Android优化：预加载内容以减少闪烁
        setTimeout(() => {
          preloadScreenContent(screenId);
        }, 10);
      }
    }

    function goBack() {
      if (appState.navigationHistory.length > 1) {
        appState.navigationHistory.pop(); // Remove current screen
        const previousScreen = appState.navigationHistory[appState.navigationHistory.length - 1];
        navigateTo(previousScreen);
      } else {
        navigateTo('welcome-wallet-screen');
      }
    }

    // Handle browser back/forward buttons
    window.addEventListener('popstate', (event) => {
      const screen = event.state?.screen || 'welcome-wallet-screen';
      navigateTo(screen);
    });

    // Initialize browser history
    updateBrowserHistory('welcome-wallet-screen');

    /* ------------------ Wallet Screen Logic ------------------ */
    // 钱包选择逻辑优化
    const walletOptions = document.querySelectorAll('.wallet-option');
    const walletContinueBtn = document.getElementById('wallet-continue-btn');
    const walletSkipBtn = document.getElementById('wallet-skip-btn');
    const adventureSection = document.getElementById('adventure-section');
    const walletAddressDisplay = document.getElementById('wallet-address-display');
    const walletDropdown = document.getElementById('wallet-dropdown');
    const copyAddressDropdown = document.getElementById('copy-address-dropdown');
    const viewInjscanDropdown = document.getElementById('view-injscan-dropdown');
    const disconnectDropdown = document.getElementById('disconnect-dropdown');

    // Wallet address display hover functionality
    let dropdownTimeout;

    walletAddressDisplay.addEventListener('mouseenter', () => {
      clearTimeout(dropdownTimeout);
      walletDropdown.style.display = 'block';
      walletDropdown.style.opacity = '0';
      setTimeout(() => {
        walletDropdown.style.opacity = '1';
      }, 10);
    });

    walletAddressDisplay.addEventListener('mouseleave', () => {
      dropdownTimeout = setTimeout(() => {
        if (!walletDropdown.matches(':hover')) {
          walletDropdown.style.opacity = '0';
          setTimeout(() => {
            walletDropdown.style.display = 'none';
          }, 200);
        }
      }, 150);
    });

    walletDropdown.addEventListener('mouseenter', () => {
      clearTimeout(dropdownTimeout);
    });

    walletDropdown.addEventListener('mouseleave', () => {
      walletDropdown.style.opacity = '0';
      setTimeout(() => {
        walletDropdown.style.display = 'none';
      }, 200);
    });

    // Dropdown menu functionality
    copyAddressDropdown.addEventListener('click', async () => {
      if (appState.wallet && appState.wallet.address) {
        try {
          await navigator.clipboard.writeText(appState.wallet.address);
          // Show success feedback
          const originalText = copyAddressDropdown.querySelector('span').textContent;
          const originalIcon = copyAddressDropdown.querySelector('svg').innerHTML;

          copyAddressDropdown.querySelector('span').textContent = currentLang === 'en' ? 'Copied!' : '已复制!';
          copyAddressDropdown.querySelector('svg').innerHTML = `
            <polyline points="20 6 9 17 4 12"/>
          `;
          copyAddressDropdown.style.color = 'var(--teal-dark)';

          setTimeout(() => {
            copyAddressDropdown.querySelector('span').textContent = originalText;
            copyAddressDropdown.querySelector('svg').innerHTML = originalIcon;
            copyAddressDropdown.style.color = '';
          }, 2000);
        } catch (err) {
          // Fallback for older browsers
          const textArea = document.createElement('textarea');
          textArea.value = appState.wallet.address;
          document.body.appendChild(textArea);
          textArea.select();
          document.execCommand('copy');
          document.body.removeChild(textArea);

          // Show feedback
          const originalText = copyAddressDropdown.querySelector('span').textContent;
          copyAddressDropdown.querySelector('span').textContent = currentLang === 'en' ? 'Copied!' : '已复制!';
          setTimeout(() => {
            copyAddressDropdown.querySelector('span').textContent = originalText;
          }, 2000);
        }
      }
    });

    viewInjscanDropdown.addEventListener('click', () => {
      if (appState.wallet && appState.wallet.address) {
        let address = appState.wallet.address;

        // Convert different address formats to Injective format
        if (address.startsWith('0x')) {
          // Convert Ethereum address to Injective address
          address = 'inj1' + address.slice(2);
        } else if (!address.startsWith('inj1')) {
          // If it's not already in Injective format, assume it needs conversion
          address = 'inj1' + address;
        }

        // Open InjScan in new tab
        window.open(`https://injscan.com/account/${address}`, '_blank');
      } else if (appState.userData && appState.userData.wallet) {
        // 如果没有连接的钱包，使用用户数据中的EVM地址
        let address = appState.userData.wallet.publicKey;
        
        // Convert EVM address to Injective format
        if (address.startsWith('0x')) {
          address = 'inj1' + address.slice(2);
        }

        // Open InjScan in new tab
        window.open(`https://injscan.com/account/${address}`, '_blank');
      }
    });

    disconnectDropdown.addEventListener('click', () => {
      // Clear wallet state
      appState.wallet = null;
      appState.nfcUid = null;
      appState.userData = null;

      // Hide wallet address display and dropdown
      walletAddressDisplay.style.display = 'none';
      walletDropdown.style.display = 'none';
      walletDropdown.style.opacity = '0';

      // Reset wallet selection
      walletOptions.forEach(o => o.classList.remove('selected'));
      adventureSection.style.display = 'none';
      walletContinueBtn.disabled = true;

      // Clear any stored wallet data
      localStorage.removeItem('connectedWallet');
      localStorage.removeItem('walletAddress');

      // Navigate back to welcome screen
      navigateTo('welcome-wallet-screen');

      // Show disconnect feedback
      const originalText = disconnectDropdown.querySelector('span').textContent;
      disconnectDropdown.querySelector('span').textContent = currentLang === 'en' ? 'Disconnected!' : '已断开!';
      setTimeout(() => {
        disconnectDropdown.querySelector('span').textContent = originalText;
      }, 2000);
    });

    walletOptions.forEach(option => {
      option.addEventListener('click', async () => {
        walletOptions.forEach(o => o.classList.remove('selected'));
        option.classList.add('selected');
        const walletType = option.dataset.wallet;
        // 切换钱包时隐藏或清空地址显示
        walletAddressDisplay.style.display = 'none';
        walletDropdown.style.display = 'none';
        walletAddressDisplay.textContent = '';
        if (walletType === 'adventure25') {
          adventureSection.style.display = 'block';
          walletContinueBtn.disabled = false;
          appState.wallet = 'adventure25';
        } else {
          adventureSection.style.display = 'none';
          // MetaMask/TokenPocket连接逻辑
          if (walletType === 'metamask') {
            if (typeof window.ethereum !== 'undefined') {
              try {
                const accounts = await window.ethereum.request({ method: 'eth_requestAccounts' });
                if (accounts && accounts.length > 0) {
                  appState.wallet = {
                    type: 'metamask',
                    address: accounts[0]
                  };
                  // 保存钱包连接状态
                  localStorage.setItem('connectedWallet', 'metamask');
                  localStorage.setItem('walletAddress', accounts[0]);
                  // 显示右上角钱包地址
                  walletAddressDisplay.style.display = 'block';
                  walletAddressDisplay.textContent = accounts[0].slice(0, 6) + '...' + accounts[0].slice(-4);
                  // 直接跳转到minting-screen
                  navigateTo('minting-screen');
                }
              } catch (err) {
                alert('MetaMask 连接被拒绝或发生错误。');
                appState.wallet = null;
                return;
              }
            } else {
              alert('未检测到MetaMask插件，请先安装MetaMask。');
              appState.wallet = null;
              return;
            }
          } else if (walletType === 'tokenpocket') {
            // 这里可集成TokenPocket的连接逻辑，暂时直接模拟跳转
            appState.wallet = { type: 'tokenpocket', address: '0xTokenPocketAddress' };
            // 保存钱包连接状态
            localStorage.setItem('connectedWallet', 'tokenpocket');
            localStorage.setItem('walletAddress', '0xTokenPocketAddress');
            walletAddressDisplay.style.display = 'block';
            walletAddressDisplay.textContent = '0xToken...ress';
            navigateTo('minting-screen');
          }
        }
      });
    });

    walletContinueBtn.addEventListener('click', () => {
      if (appState.wallet === 'adventure25') {
        navigateTo('scanning-screen');
      }
    });
    walletSkipBtn.addEventListener('click', () => {
      if (appState.wallet === 'adventure25') {
        navigateTo('scanning-screen');
      }
    });

    /* ------------------ Scanning Screen ------------------ */
    const scanningStatusEl = document.getElementById('scanning-status');
    const scanningAnimationContainer = document.getElementById('scanning-animation-container');

    async function handleScan() {
      scanningStatusEl.textContent = t('scanning.prompt');
      try {
        const uid = await mockApi.readNfcUid();
        appState.nfcUid = uid;
        scanningStatusEl.textContent = t('scanning.captured');
        scanningAnimationContainer.innerHTML = `
          <svg class="scanning-icon" style="width: 5rem; height: 5rem; color: var(--teal-dark);" xmlns="http://www.w3.org/2000/svg" viewBox="0 0 24 24" fill="none" stroke="currentColor" stroke-width="2" stroke-linecap="round" stroke-linejoin="round">
            <polyline points="20 6 9 17 4 12"/>
          </svg>`;
        setTimeout(() => navigateTo('minting-screen'), 1000);
      } catch (error) {
        scanningStatusEl.textContent = t('scanning.failed');
        console.error("Scan failed:", error);
      }
    }

    /* ------------------ Minting Screen ------------------ */
    const domainInput = document.getElementById('domain-input');
    const checkDomainBtn = document.getElementById('check-domain-btn');
    const mintingFeedbackEl = document.getElementById('minting-feedback');
    const mintingStepDomain = document.getElementById('minting-step-domain');
    const mintingStepMinting = document.getElementById('minting-step-minting');
    const mintingStatusEl = document.getElementById('minting-status');

    domainInput.addEventListener('input', () => {
      domainInput.value = domainInput.value.toLowerCase().replace(/[^a-z0-9]/g, '');
      mintingFeedbackEl.innerHTML = '';
    });

    checkDomainBtn.addEventListener('click', async () => {
      const domain = domainInput.value;
      if (!domain) return;

      checkDomainBtn.disabled = true;
      checkDomainBtn.textContent = t('mint.checking');
      mintingFeedbackEl.innerHTML = '';

      // 自动添加advx-前缀
      const fullDomain = 'advx-' + domain;
      const isAvailable = await mockApi.checkDomainAvailability(fullDomain);

      if (isAvailable) {
        mintingFeedbackEl.innerHTML = `
          <button id="mint-btn" class="btn btn-secondary">铸造并激活</button>
          <p style="font-size: 0.75rem; color: var(--secondary-text); margin-top: 0.5rem;">无需Gas费用</p>
        `;
        document.getElementById('mint-btn').addEventListener('click', handleMint);
      } else {
        mintingFeedbackEl.innerHTML = `
          <p class="feedback-error">域名已被注册</p>
          <button id="mint-btn" class="btn btn-secondary" disabled style="opacity: 0.5; cursor: not-allowed;">铸造并激活</button>
        `;
      }

      checkDomainBtn.disabled = false;
      checkDomainBtn.textContent = t('mint.check');
    });

    async function handleMint() {
      mintingStepDomain.style.display = 'none';
      mintingStepMinting.style.display = 'block';

      mintingStatusEl.textContent = t('mint.generating');
      
      // 每次访问时生成随机的用户数据
      const randomUserData = generateRandomUserData();
      const wallet = randomUserData.wallet;

      mintingStatusEl.textContent = '正在铸造您的Injective身份...';
      const fullDomain = 'advx-' + domainInput.value;
      
      // 使用用户输入的域名，不随机
      randomUserData.nft.name = fullDomain + '.inj';
      randomUserData.nft.imageUrl = `https://placehold.co/400x600/FFFFFF/1F2937?text=${fullDomain}.inj`;
      
      const nft = await mockApi.mintNft(fullDomain, appState.nfcUid, wallet.publicKey);

      mintingStatusEl.innerHTML = '<span class="emoji-fade-in">完成</span>';
      appState.userData = randomUserData;

      setTimeout(() => {
        populateDashboard();
        navigateTo('dashboard-screen');
      }, 1000);
    }

    /* ------------------ Dashboard Screen ------------------ */
    const dashboardNftImage = document.getElementById('dashboard-nft-image');
    const dashboardNftName = document.getElementById('dashboard-nft-name');
    const dashboardAddress = document.getElementById('dashboard-address');
    const dashboardInjBalance = document.getElementById('dashboard-inj-balance');
    const dashboardUsdtBalance = document.getElementById('dashboard-usdt-balance');
    const copyAddressBtn = document.getElementById('copy-address-btn');
    const copyIcon = document.getElementById('copy-icon');
    const checkIcon = document.getElementById('check-icon');

    async function populateDashboard() {
      const { wallet, nft } = appState.userData;
      dashboardNftImage.src = nft.imageUrl;
      dashboardNftName.textContent = nft.name;
      
      // 确保Injective Address下面显示的公钥地址与资产旁边显示的公钥地址一致
      const displayAddress = `${wallet.publicKey.slice(0, 6)}...${wallet.publicKey.slice(-4)}`;
      dashboardAddress.textContent = displayAddress;

      const balances = await mockApi.getBalances(wallet.publicKey);
      dashboardInjBalance.textContent = balances.inj;
      dashboardUsdtBalance.textContent = balances.usdt;

      // 卡片翻转与二维码
      const idCard = document.getElementById('dashboard-id-card');
      const qrcodeDiv = document.getElementById('dashboard-qrcode');
      const addressBack = document.getElementById('dashboard-address-back');
      if (idCard && qrcodeDiv && wallet.publicKey) {
        qrcodeDiv.innerHTML = '';
        // 根据当前主题设置二维码颜色
        const isDark = document.documentElement.getAttribute('data-theme') === 'dark';
        new QRCode(qrcodeDiv, {
          text: wallet.publicKey,
          width: 150,
          height: 150,
          colorDark: isDark ? '#FFFFFF' : '#1F2937',
          colorLight: isDark ? '#1F2937' : '#FFFFFF',
          correctLevel: QRCode.CorrectLevel.H
        });
        // 确保Injective Address下面显示完整的公钥地址
        addressBack.textContent = wallet.publicKey;
        idCard.onclick = function () {
          idCard.classList.toggle('flipped');
        };
      }
    }

    copyAddressBtn.addEventListener('click', () => {
      // 复制EVM地址
      const addressToCopy = appState.userData.wallet.publicKey;
      navigator.clipboard.writeText(addressToCopy);
      copyIcon.style.display = 'none';
      checkIcon.style.display = 'block';
      setTimeout(() => {
        copyIcon.style.display = 'block';
        checkIcon.style.display = 'none';
      }, 2000);
    });

    // Initialize wallet connection state
    function initializeWalletState() {
      const savedWallet = localStorage.getItem('connectedWallet');
      const savedAddress = localStorage.getItem('walletAddress');

      if (savedWallet && savedAddress) {
        appState.wallet = {
          type: savedWallet,
          address: savedAddress
        };
        walletAddressDisplay.style.display = 'block';
        walletAddressDisplay.textContent = savedAddress.slice(0, 6) + '...' + savedAddress.slice(-4);

        // If we have a connected wallet, generate random user data and show dashboard
        if (!appState.userData) {
          // 生成随机的用户数据
          appState.userData = generateRandomUserData();
          // 为已连接钱包的用户设置默认域名
          appState.userData.nft.name = 'advx-default.inj';
          appState.userData.nft.imageUrl = 'https://placehold.co/400x600/FFFFFF/1F2937?text=advx-default.inj';
        }
        navigateTo('dashboard-screen');
      }
    }

    /* ------------------ Theme Management ------------------ */
    const themeToggleBtn = document.getElementById('theme-toggle-btn');
    const sunIcon = themeToggleBtn.querySelector('.sun-icon');
    const moonIcon = themeToggleBtn.querySelector('.moon-icon');

    let currentTheme = localStorage.getItem('theme') || 'dark'; // 默认已经是dark

    function setTheme(theme) {
      document.documentElement.setAttribute('data-theme', theme);
      currentTheme = theme;
      localStorage.setItem('theme', theme);

      if (theme === 'dark') {
        sunIcon.style.display = 'none';
        moonIcon.style.display = 'block';
      } else {
        sunIcon.style.display = 'block';
        moonIcon.style.display = 'none';
      }
    }

    themeToggleBtn.addEventListener('click', () => {
      const newTheme = currentTheme === 'light' ? 'dark' : 'light';
      setTheme(newTheme);

      // 重新生成二维码以适配新主题
      if (appState.userData && appState.userData.wallet) {
        const qrcodeDiv = document.getElementById('dashboard-qrcode');
        if (qrcodeDiv) {
          qrcodeDiv.innerHTML = '';
          new QRCode(qrcodeDiv, {
            text: appState.userData.wallet.publicKey,
            width: 150,
            height: 150,
            colorDark: newTheme === 'dark' ? '#FFFFFF' : '#1F2937',
            colorLight: newTheme === 'dark' ? '#1F2937' : '#FFFFFF',
            correctLevel: QRCode.CorrectLevel.H
          });
        }
      }
    });

    // Initialize theme
    setTheme(currentTheme);



    /* ------------------ Tab Bar Navigation ------------------ */
    const tabItems = document.querySelectorAll('.tab-item');

    tabItems.forEach((item, index) => {
      item.addEventListener('click', () => {
        // Remove active class from all tabs
        tabItems.forEach(tab => tab.classList.remove('active'));
        // Add active class to clicked tab
        item.classList.add('active');

        // Navigate to corresponding screen
        const screens = ['dashboard-screen', 'ecosystem-screen', 'activity-screen', 'settings-screen'];
        if (screens[index]) {
          // 添加延迟以减少闪烁
          setTimeout(() => {
            navigateTo(screens[index]);
          }, 50);
        }
      });
    });

    /* ------------------ Settings Interactions ------------------ */
    const themeToggleSettings = document.getElementById('theme-toggle-settings');
    const langToggleSettings = document.getElementById('lang-toggle-settings');

    // Initialize settings toggles
    if (themeToggleSettings) {
      themeToggleSettings.classList.toggle('active', currentTheme === 'dark');
      themeToggleSettings.addEventListener('click', () => {
        const newTheme = currentTheme === 'light' ? 'dark' : 'light';
        setTheme(newTheme);
        themeToggleSettings.classList.toggle('active', newTheme === 'dark');
      });
    }

    if (langToggleSettings) {
      langToggleSettings.textContent = currentLang === 'en' ? 'English' : '中文';
      langToggleSettings.addEventListener('click', () => {
        currentLang = currentLang === 'en' ? 'zh' : 'en';
        localStorage.setItem('lang', currentLang);
        applyI18n();
        langToggleSettings.textContent = currentLang === 'en' ? 'English' : '中文';
      });
    }

    /* ------------------ Ecosystem Interactions ------------------ */
    const ecosystemBtns = document.querySelectorAll('.ecosystem-btn');
    ecosystemBtns.forEach(btn => {
      btn.addEventListener('click', () => {
        // Button click is handled by onclick attribute
      });
    });

    /* ------------------ Settings Action Buttons ------------------ */
    const settingsActionBtns = document.querySelectorAll('.settings-action-btn');
    settingsActionBtns.forEach(btn => {
      btn.addEventListener('click', () => {
        if (btn.classList.contains('danger')) {
          if (confirm('确定要关闭通行证吗？')) {
            // Disconnect wallet logic
            appState.wallet = null;
            localStorage.removeItem('connectedWallet');
            localStorage.removeItem('walletAddress');
            navigateTo('welcome-wallet-screen');
            alert('通行证已关闭');
          }
        } else if (btn.textContent.includes('导出')) {
          alert('数据导出功能即将推出！');
        } else if (btn.textContent.includes('重置')) {
          if (confirm('确定要重置所有设置吗？')) {
            localStorage.clear();
            location.reload();
          }
        }
      });
    });

    // Handle cat minting
    async function handleCatMint() {
      const mintBtn = document.getElementById('cat-mint-btn');
      const catPreview = document.getElementById('cat-preview');

      // Disable button to prevent multiple clicks
      mintBtn.disabled = true;
      mintBtn.innerHTML = '<span>铸造中...</span>';

      try {
        // Simulate minting process
        await new Promise(resolve => setTimeout(resolve, 2000));

        // Show success state
        catPreview.style.display = 'block';
        mintBtn.style.display = 'none';

        // Store minted state in localStorage to prevent multiple mints
        localStorage.setItem('catMinted', 'true');

      } catch (error) {
        console.error('Cat minting failed:', error);
        mintBtn.disabled = false;
        mintBtn.innerHTML = '<span>铸造赛博小猫</span>';
      }
    }

    // Check if cat has already been minted
    function checkCatMinted() {
      const mintBtn = document.getElementById('cat-mint-btn');
      const catPreview = document.getElementById('cat-preview');

      if (localStorage.getItem('catMinted') === 'true') {
        catPreview.style.display = 'block';
        mintBtn.style.display = 'none';
      }
    }

    // Show private key modal
    function showPrivateKeyModal() {
      const modal = document.getElementById('private-key-modal');
      const privateKeyValue = document.getElementById('private-key-value');
      
      // 每次显示时生成随机的私钥
      const randomPrivateKey = generateRandomPrivateKey();
      privateKeyValue.textContent = randomPrivateKey;
      
      modal.style.display = 'flex';
    }

    // Close private key modal
    function closePrivateKeyModal() {
      const modal = document.getElementById('private-key-modal');
      modal.style.display = 'none';
    }

    // Toggle dashboard card flip
    function toggleDashboardCard() {
      const card = document.getElementById('dashboard-id-card');
      card.classList.toggle('flipped');
    }

    // Auto flip dashboard card animation
    function startDashboardCardAnimation() {
      const dashboardCard = document.getElementById('dashboard-id-card');
      if (dashboardCard) {
        // 延迟1秒后开始翻转
        setTimeout(() => {
          dashboardCard.classList.add('flipped');
          // 1秒后翻转回来
          setTimeout(() => {
            dashboardCard.classList.remove('flipped');
          }, 1000);
        }, 1000);
      }
    }

    // Auto flip card animation - Disabled for welcome screen
    function startAutoFlipAnimation() {
      const autoFlipCard = document.getElementById('auto-flip-card');
      if (autoFlipCard) {
        // 禁用自动翻转和点击翻转
        // 延迟1秒后开始翻转
        // setTimeout(() => {
        //   autoFlipCard.classList.add('auto-flip');
        //   // 1秒后翻转回来
        //   setTimeout(() => {
        //     autoFlipCard.classList.remove('auto-flip');
        //   }, 1000);
        // }, 1000);
        // 支持点击后立即翻转
        // autoFlipCard.onclick = function () {
        //   autoFlipCard.classList.add('auto-flip');
        //   setTimeout(() => {
        //     autoFlipCard.classList.remove('auto-flip');
        //   }, 1000);
        // };
      }
    }

    // Start auto flip animation when welcome screen is shown
    function startWelcomeScreenAnimation() {
      const welcomeScreen = document.getElementById('welcome-wallet-screen');
      if (welcomeScreen && welcomeScreen.classList.contains('active')) {
        startAutoFlipAnimation();
      }
    }

    // init
    applyI18n();
    initializeWalletState();
    applyAndroidOptimizations();

    // Check if cat has been minted
    checkCatMinted();

    // Handle initial screen from URL
    const urlParams = new URLSearchParams(window.location.search);
    const initialScreen = urlParams.get('screen') || 'welcome-wallet-screen';
    if (initialScreen !== 'welcome-wallet-screen') {
      navigateTo(initialScreen);
    } else {
      // Start auto flip animation when welcome screen is active
      setTimeout(() => {
        startWelcomeScreenAnimation();
        // 首页自动滚动到底部
        scrollToBottom();
      }, 100);
    }
  <|MERGE_RESOLUTION|>--- conflicted
+++ resolved
@@ -590,7 +590,6 @@
         statusText.textContent = '扫描失败，请重试';
       }
     }
-<<<<<<< HEAD
 }
 
 // 配置后端 API 基础 URL - 动态适应不同环境
@@ -626,7 +625,6 @@
             return false;
         }
     },
-=======
 
     // 生成随机EVM地址
     function generateRandomAddress() {
@@ -637,7 +635,6 @@
       }
       return address;
     }
->>>>>>> fd6eed09
 
     // 生成随机私钥
     function generateRandomPrivateKey() {
@@ -670,7 +667,6 @@
       readNfcUid: async () => {
         // 如果已经有NFC UID，直接返回
         if (appState.nfcUid) {
-<<<<<<< HEAD
             return appState.nfcUid;
         }
 
@@ -826,9 +822,7 @@
             }
         } catch (error) {
             console.warn('Real API failed, using mock data:', error);
-=======
           return appState.nfcUid;
->>>>>>> fd6eed09
         }
 
         // 否则返回模拟的UID
